'use client';

import { useState, useEffect } from 'react';
import Link from 'next/link';
import { 
  BookmarkIcon, 
  TrashIcon, 
  PencilIcon,
  TagIcon,
<<<<<<< HEAD
  AdjustmentsHorizontalIcon,
  MagnifyingGlassIcon,
  AdjustmentsVerticalIcon,
=======
  FunnelIcon,
  MagnifyingGlassIcon,
  BarsArrowUpIcon,
>>>>>>> a9063751
  EyeIcon
} from '@heroicons/react/24/outline';
import { api } from '@/lib/api';
import { LoadingState, EmptyState } from '@/components/ui/EmptyState';

interface SavedItem {
  id: string;
  user_id: string;
  item_id: string;
  item_type: 'bill' | 'mp' | 'debate' | 'committee' | 'vote';
  item_title: string;
  item_url: string;
  saved_at: string;
  notes: string;
  tags: string[];
}

interface SavedItemsManagerProps {
  userId: string;
  className?: string;
}

export default function SavedItemsManager({ 
  userId, 
  className = "" 
}: SavedItemsManagerProps) {
  const [savedItems, setSavedItems] = useState<SavedItem[]>([]);
  const [filteredItems, setFilteredItems] = useState<SavedItem[]>([]);
  const [loading, setLoading] = useState(true);
  const [error, setError] = useState<string | null>(null);
  
  // Filters and search
  const [searchQuery, setSearchQuery] = useState('');
  const [selectedType, setSelectedType] = useState<string>('all');
  const [selectedTags, setSelectedTags] = useState<string[]>([]);
  const [sortBy, setSortBy] = useState<'saved_at' | 'item_title' | 'item_type'>('saved_at');
  const [sortOrder, setSortOrder] = useState<'asc' | 'desc'>('desc');
  
  // UI state
  const [showFilters, setShowFilters] = useState(false);
  const [editingItem, setEditingItem] = useState<string | null>(null);
  const [editNotes, setEditNotes] = useState('');
  const [editTags, setEditTags] = useState('');

  // Load saved items
  useEffect(() => {
    loadSavedItems();
  }, [userId]);

  // Apply filters and search
  useEffect(() => {
    applyFilters();
  }, [savedItems, searchQuery, selectedType, selectedTags, sortBy, sortOrder]);

  const loadSavedItems = async () => {
    try {
      setLoading(true);
      setError(null);
      
      // Load all saved items for the user
      const allItems: SavedItem[] = [];
      const types: Array<'bill' | 'mp' | 'debate' | 'committee' | 'vote'> = ['bill', 'mp', 'debate', 'committee', 'vote'];
      
      for (const type of types) {
        try {
          const response = await api.getSavedItems(userId, type);
          allItems.push(...response.results);
        } catch (_error) {
          console.error(`Error loading ${type} items:`, error);
        }
      }
      
      setSavedItems(allItems);
    } catch (_error) {
      console.error('Error loading saved items:', error);
      setError('Failed to load saved items. Please try again.');
    } finally {
      setLoading(false);
    }
  };

  const applyFilters = () => {
    let filtered = [...savedItems];

    // Apply search query
    if (searchQuery) {
      filtered = filtered.filter(item =>
        item.item_title.toLowerCase().includes(searchQuery.toLowerCase()) ||
        item.notes.toLowerCase().includes(searchQuery.toLowerCase()) ||
        item.tags.some(tag => tag.toLowerCase().includes(searchQuery.toLowerCase()))
      );
    }

    // Apply type filter
    if (selectedType !== 'all') {
      filtered = filtered.filter(item => item.item_type === selectedType);
    }

    // Apply tag filter
    if (selectedTags.length > 0) {
      filtered = filtered.filter(item =>
        selectedTags.some(tag => item.tags.includes(tag))
      );
    }

    // Apply sorting
    filtered.sort((a, b) => {
      let aValue: string | Date;
      let bValue: string | Date;

      switch (sortBy) {
        case 'saved_at':
          aValue = new Date(a.saved_at);
          bValue = new Date(b.saved_at);
          break;
        case 'item_title':
          aValue = a.item_title.toLowerCase();
          bValue = b.item_title.toLowerCase();
          break;
        case 'item_type':
          aValue = a.item_type;
          bValue = b.item_type;
          break;
        default:
          aValue = a.saved_at;
          bValue = b.saved_at;
      }

      if (sortOrder === 'asc') {
        return aValue > bValue ? 1 : -1;
      } else {
        return aValue < bValue ? 1 : -1;
      }
    });

    setFilteredItems(filtered);
  };

  const handleRemoveItem = async (itemId: string, itemType: string) => {
    if (!confirm('Are you sure you want to remove this item from your saved list?')) {
      return;
    }

    try {
      await api.removeSavedItem(itemId, userId, itemType);
      setSavedItems(prev => prev.filter(item => !(item.id === itemId && item.item_type === itemType)));
    } catch (_error) {
      console.error('Error removing saved item:', error);
      alert('Failed to remove item. Please try again.');
    }
  };

  const handleUpdateNotes = async (itemId: string, notes: string) => {
    try {
      await api.updateSavedItem(itemId, { notes });
      setSavedItems(prev => prev.map(item => 
        item.id === itemId ? { ...item, notes } : item
      ));
      setEditingItem(null);
      setEditNotes('');
    } catch (_error) {
      console.error('Error updating notes:', error);
      alert('Failed to update notes. Please try again.');
    }
  };

  const handleUpdateTags = async (itemId: string, tagsString: string) => {
    const tags = tagsString.split(',').map(tag => tag.trim()).filter(tag => tag);
    
    try {
      await api.updateSavedItem(itemId, { tags });
      setSavedItems(prev => prev.map(item => 
        item.id === itemId ? { ...item, tags } : item
      ));
      setEditingItem(null);
      setEditTags('');
    } catch (_error) {
      console.error('Error updating tags:', error);
      alert('Failed to update tags. Please try again.');
    }
  };

  const getItemTypeIcon = (type: string) => {
    switch (type) {
      case 'bill':
        return '📜';
      case 'mp':
        return '👤';
      case 'debate':
        return '💬';
      case 'committee':
        return '🏛️';
      case 'vote':
        return '✅';
      default:
        return '📄';
    }
  };

  const getItemTypeLabel = (type: string) => {
    return type.charAt(0).toUpperCase() + type.slice(1);
  };

  const getItemUrl = (item: SavedItem) => {
    switch (item.item_type) {
      case 'bill':
        return `/bills/${item.item_id}`;
      case 'mp':
        return `/mps/${item.item_id}`;
      case 'debate':
        return `/debates/${item.item_id}`;
      case 'committee':
        return `/committees/${item.item_id}`;
      case 'vote':
        return `/voting-records/${item.item_id}`;
      default:
        return item.item_url;
    }
  };

  const getAllTags = () => {
    const tags = new Set<string>();
    savedItems.forEach(item => {
      item.tags.forEach(tag => tags.add(tag));
    });
    return Array.from(tags).sort();
  };

  if (loading) {
    return <LoadingState title="Loading saved items..." />;
  }

  if (error) {
    return (
      <ErrorState
        title="Error loading saved items"
        description={error}
        action={{
          label: 'Try Again',
          onClick: loadSavedItems
        }}
      />
    );
  }

  if (savedItems.length === 0) {
    return (
      <EmptyState
        type="generic"
        title="No saved items yet"
        description="Start saving bills, MPs, debates, and other parliamentary content to see them here."
        action={{
          label: 'Browse Content',
          onClick: () => window.location.href = '/',
          variant: 'primary'
        }}
      />
    );
  }

  return (
    <div className={`space-y-6 ${className}`}>
      {/* Header */}
      <div className="flex items-center justify-between">
        <div>
          <h2 className="text-2xl font-bold text-gray-900">Saved Items</h2>
          <p className="text-gray-600">
            {filteredItems.length} of {savedItems.length} items
          </p>
        </div>
        
        <button
          onClick={() => setShowFilters(!showFilters)}
          className="inline-flex items-center px-3 py-2 border border-gray-300 rounded-md text-sm font-medium text-gray-700 bg-white hover:bg-gray-50 focus:outline-none focus:ring-2 focus:ring-offset-2 focus:ring-op-blue"
        >
<<<<<<< HEAD
                          <AdjustmentsHorizontalIcon className="h-4 w-4 mr-2" />
=======
          <FunnelIcon className="h-4 w-4 mr-2" />
>>>>>>> a9063751
          Filters
        </button>
      </div>

      {/* Filters and Search */}
      {showFilters && (
        <div className="bg-gray-50 rounded-lg p-4 space-y-4">
          <div className="grid grid-cols-1 md:grid-cols-4 gap-4">
            {/* Search */}
            <div>
              <label className="block text-sm font-medium text-gray-700 mb-1">
                Search
              </label>
              <div className="relative">
                <MagnifyingGlassIcon className="absolute left-3 top-1/2 transform -translate-y-1/2 h-4 w-4 text-gray-400" />
                <input
                  type="text"
                  value={searchQuery}
                  onChange={(e) => setSearchQuery(e.target.value)}
                  placeholder="Search saved items..."
                  className="w-full pl-10 pr-3 py-2 border border-gray-300 rounded-md focus:outline-none focus:ring-2 focus:ring-op-blue focus:border-op-blue text-sm"
                />
              </div>
            </div>

            {/* Type Filter */}
            <div>
              <label className="block text-sm font-medium text-gray-700 mb-1">
                Type
              </label>
              <select
                value={selectedType}
                onChange={(e) => setSelectedType(e.target.value)}
                className="w-full px-3 py-2 border border-gray-300 rounded-md focus:outline-none focus:ring-2 focus:ring-op-blue focus:border-op-blue text-sm"
              >
                <option value="all">All Types</option>
                <option value="bill">Bills</option>
                <option value="mp">Members of Parliament</option>
                <option value="debate">Debates</option>
                <option value="committee">Committees</option>
                <option value="vote">Votes</option>
              </select>
            </div>

            {/* Sort By */}
            <div>
              <label className="block text-sm font-medium text-gray-700 mb-1">
                Sort By
              </label>
              <select
                value={sortBy}
                onChange={(e) => setSortBy(e.target.value as any)}
                className="w-full px-3 py-2 border border-gray-300 rounded-md focus:outline-none focus:ring-2 focus:ring-op-blue focus:border-op-blue text-sm"
              >
                <option value="saved_at">Date Saved</option>
                <option value="item_title">Title</option>
                <option value="item_type">Type</option>
              </select>
            </div>

            {/* Sort Order */}
            <div>
              <label className="block text-sm font-medium text-gray-700 mb-1">
                Order
              </label>
              <button
                onClick={() => setSortOrder(prev => prev === 'asc' ? 'desc' : 'asc')}
                className="w-full px-3 py-2 border border-gray-300 rounded-md text-sm font-medium text-gray-700 bg-white hover:bg-gray-50 focus:outline-none focus:ring-2 focus:ring-offset-2 focus:ring-op-blue flex items-center justify-center"
              >
<<<<<<< HEAD
                <AdjustmentsVerticalIcon className={`h-4 w-4 mr-2 ${sortOrder === 'desc' ? 'rotate-180' : ''}`} />
=======
                <BarsArrowUpIcon className={`h-4 w-4 mr-2 ${sortOrder === 'desc' ? 'rotate-180' : ''}`} />
>>>>>>> a9063751
                {sortOrder === 'asc' ? 'Ascending' : 'Descending'}
              </button>
            </div>
          </div>

          {/* Tag Filter */}
          <div>
            <label className="block text-sm font-medium text-gray-700 mb-2">
              Filter by Tags
            </label>
            <div className="flex flex-wrap gap-2">
              {getAllTags().map(tag => (
                <button
                  key={tag}
                  onClick={() => setSelectedTags(prev => 
                    prev.includes(tag) 
                      ? prev.filter(t => t !== tag)
                      : [...prev, tag]
                  )}
                  className={`px-3 py-1 rounded-full text-xs font-medium transition-colors ${
                    selectedTags.includes(tag)
                      ? 'bg-op-blue text-white'
                      : 'bg-gray-200 text-gray-700 hover:bg-gray-300'
                  }`}
                >
                  {tag}
                </button>
              ))}
            </div>
          </div>
        </div>
      )}

      {/* Saved Items List */}
      <div className="space-y-4">
        {filteredItems.map(item => (
          <div key={`${item.id}-${item.item_type}`} className="bg-white rounded-lg border border-gray-200 p-4 hover:shadow-md transition-shadow">
            <div className="flex items-start justify-between">
              <div className="flex-1">
                <div className="flex items-center space-x-2 mb-2">
                  <span className="text-lg">{getItemTypeIcon(item.item_type)}</span>
                  <span className="inline-flex items-center px-2.5 py-0.5 rounded-full text-xs font-medium bg-gray-100 text-gray-800">
                    {getItemTypeLabel(item.item_type)}
                  </span>
                  <span className="text-sm text-gray-500">
                    Saved {new Date(item.saved_at).toLocaleDateString()}
                  </span>
                </div>
                
                <Link 
                  href={getItemUrl(item)}
                  className="text-lg font-medium text-gray-900 hover:text-op-blue transition-colors block mb-2"
                >
                  {item.item_title}
                </Link>
                
                {/* Notes */}
                {editingItem === item.id ? (
                  <div className="mb-3">
                    <textarea
                      value={editNotes}
                      onChange={(e) => setEditNotes(e.target.value)}
                      placeholder="Add notes..."
                      className="w-full px-3 py-2 border border-gray-300 rounded-md focus:outline-none focus:ring-2 focus:ring-op-blue focus:border-op-blue text-sm"
                      rows={2}
                    />
                    <div className="flex space-x-2 mt-2">
                      <button
                        onClick={() => handleUpdateNotes(item.id, editNotes)}
                        className="px-2 py-1 text-xs bg-op-blue text-white rounded hover:bg-op-blue-700"
                      >
                        Save
                      </button>
                      <button
                        onClick={() => {
                          setEditingItem(null);
                          setEditNotes('');
                        }}
                        className="px-2 py-1 text-xs bg-gray-300 text-gray-700 rounded hover:bg-gray-400"
                      >
                        Cancel
                      </button>
                    </div>
                  </div>
                ) : (
                  <div className="mb-3">
                    {item.notes ? (
                      <p className="text-gray-600 text-sm">{item.notes}</p>
                    ) : (
                      <button
                        onClick={() => {
                          setEditingItem(item.id);
                          setEditNotes('');
                        }}
                        className="text-sm text-gray-500 hover:text-gray-700"
                      >
                        Add notes...
                      </button>
                    )}
                  </div>
                )}
                
                {/* Tags */}
                {editingItem === item.id ? (
                  <div className="mb-3">
                    <input
                      type="text"
                      value={editTags}
                      onChange={(e) => setEditTags(e.target.value)}
                      placeholder="Enter tags separated by commas..."
                      className="w-full px-3 py-2 border border-gray-300 rounded-md focus:outline-none focus:ring-2 focus:ring-op-blue focus:border-op-blue text-sm"
                    />
                    <div className="flex space-x-2 mt-2">
                      <button
                        onClick={() => handleUpdateTags(item.id, editTags)}
                        className="px-2 py-1 text-xs bg-op-blue text-white rounded hover:bg-op-blue-700"
                      >
                        Save
                      </button>
                      <button
                        onClick={() => {
                          setEditingItem(null);
                          setEditTags('');
                        }}
                        className="px-2 py-1 text-xs bg-gray-300 text-gray-700 rounded hover:bg-gray-400"
                      >
                        Cancel
                      </button>
                    </div>
                  </div>
                ) : (
                  <div className="mb-3">
                    {item.tags.length > 0 ? (
                      <div className="flex flex-wrap gap-1">
                        {item.tags.map(tag => (
                          <span
                            key={tag}
                            className="inline-flex items-center px-2 py-1 rounded text-xs font-medium bg-blue-100 text-blue-800"
                          >
                            <TagIcon className="h-3 w-3 mr-1" />
                            {tag}
                          </span>
                        ))}
                      </div>
                    ) : (
                      <button
                        onClick={() => {
                          setEditingItem(item.id);
                          setEditTags('');
                        }}
                        className="text-sm text-gray-500 hover:text-gray-700"
                      >
                        Add tags...
                      </button>
                    )}
                  </div>
                )}
              </div>
              
              <div className="flex items-center space-x-2 ml-4">
                <Link
                  href={getItemUrl(item)}
                  className="p-2 text-gray-400 hover:text-gray-600 transition-colors"
                  title="View item"
                >
                  <EyeIcon className="h-4 w-4" />
                </Link>
                
                <button
                  onClick={() => {
                    setEditingItem(item.id);
                    setEditNotes(item.notes);
                    setEditTags(item.tags.join(', '));
                  }}
                  className="p-2 text-gray-400 hover:text-gray-600 transition-colors"
                  title="Edit notes and tags"
                >
                  <PencilIcon className="h-4 w-4" />
                </button>
                
                <button
                  onClick={() => handleRemoveItem(item.item_id, item.item_type)}
                  className="p-2 text-red-400 hover:text-red-600 transition-colors"
                  title="Remove from saved items"
                >
                  <TrashIcon className="h-4 w-4" />
                </button>
              </div>
            </div>
          </div>
        ))}
      </div>

      {/* No Results */}
      {filteredItems.length === 0 && savedItems.length > 0 && (
        <EmptyState
          type="search"
          title="No items match your filters"
          description="Try adjusting your search criteria or filters to see more results."
          action={{
            label: 'Clear Filters',
            onClick: () => {
              setSearchQuery('');
              setSelectedType('all');
              setSelectedTags([]);
            },
            variant: 'secondary'
          }}
        />
      )}
    </div>
  );
}<|MERGE_RESOLUTION|>--- conflicted
+++ resolved
@@ -7,15 +7,9 @@
   TrashIcon, 
   PencilIcon,
   TagIcon,
-<<<<<<< HEAD
-  AdjustmentsHorizontalIcon,
-  MagnifyingGlassIcon,
-  AdjustmentsVerticalIcon,
-=======
   FunnelIcon,
   MagnifyingGlassIcon,
   BarsArrowUpIcon,
->>>>>>> a9063751
   EyeIcon
 } from '@heroicons/react/24/outline';
 import { api } from '@/lib/api';
@@ -291,11 +285,7 @@
           onClick={() => setShowFilters(!showFilters)}
           className="inline-flex items-center px-3 py-2 border border-gray-300 rounded-md text-sm font-medium text-gray-700 bg-white hover:bg-gray-50 focus:outline-none focus:ring-2 focus:ring-offset-2 focus:ring-op-blue"
         >
-<<<<<<< HEAD
-                          <AdjustmentsHorizontalIcon className="h-4 w-4 mr-2" />
-=======
           <FunnelIcon className="h-4 w-4 mr-2" />
->>>>>>> a9063751
           Filters
         </button>
       </div>
@@ -361,17 +351,13 @@
               <label className="block text-sm font-medium text-gray-700 mb-1">
                 Order
               </label>
-              <button
-                onClick={() => setSortOrder(prev => prev === 'asc' ? 'desc' : 'asc')}
-                className="w-full px-3 py-2 border border-gray-300 rounded-md text-sm font-medium text-gray-700 bg-white hover:bg-gray-50 focus:outline-none focus:ring-2 focus:ring-offset-2 focus:ring-op-blue flex items-center justify-center"
-              >
-<<<<<<< HEAD
-                <AdjustmentsVerticalIcon className={`h-4 w-4 mr-2 ${sortOrder === 'desc' ? 'rotate-180' : ''}`} />
-=======
+                              <button
+                  onClick={() => setSortOrder(prev => prev === 'asc' ? 'desc' : 'asc')}
+                  className="w-full px-3 py-2 border border-gray-300 rounded-md text-sm font-medium text-gray-700 bg-white hover:bg-gray-50 focus:outline-none focus:ring-2 focus:ring-offset-2 focus:ring-op-blue flex items-center justify-center"
+                >
                 <BarsArrowUpIcon className={`h-4 w-4 mr-2 ${sortOrder === 'desc' ? 'rotate-180' : ''}`} />
->>>>>>> a9063751
-                {sortOrder === 'asc' ? 'Ascending' : 'Descending'}
-              </button>
+                  {sortOrder === 'asc' ? 'Ascending' : 'Descending'}
+                </button>
             </div>
           </div>
 
