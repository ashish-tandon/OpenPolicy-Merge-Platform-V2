import { notFound } from 'next/navigation';
import Link from 'next/link';
import { api } from '@/lib/api';
import MPProfile from '@/components/MPs/MPProfile';
import MPVotes from '@/components/MPs/MPVotes';
import MPCommittees from '@/components/MPs/MPCommittees';
import MPActivity from '@/components/MPs/MPActivity';
import { Metadata } from 'next';

interface MPProfilePageProps {
  params: Promise<{
    id: string;
  }>;
}

export async function generateMetadata({ params }: MPProfilePageProps): Promise<Metadata> {
  const { id } = await params;
  try {
<<<<<<< HEAD
    const { id } = await params;
=======
>>>>>>> a9063751
    const mp = await api.getMember(id);
    
    return {
      title: `${mp.full_name} | OpenPolicy`,
      description: `Profile and voting record for ${mp.full_name}, MP for ${mp.constituency || 'Canada'}`,
      openGraph: {
        title: mp.full_name,
        description: `Member of Parliament for ${mp.constituency || 'Canada'}`,
        type: 'website',
      },
    };
  } catch (_error) {
    return {
      title: 'MP Profile | OpenPolicy',
      description: 'View detailed information about Members of Parliament',
    };
  }
}

export default async function MPProfilePage({ params }: MPProfilePageProps) {
  const { id } = await params;
  try {
    const { id } = await params;
    // Fetch MP data
    const [mp, votes, committees, activity] = await Promise.all([
      api.getMember(id),
      api.getMemberVotes(id).catch(() => ({ results: [] })),
      api.getMemberCommittees(id).catch(() => ({ results: [] })),
      api.getMemberActivity(id).catch(() => ({ results: [] })),
    ]);

    return (
      <div className="content-container py-8">
        {/* Breadcrumb Navigation */}
        <nav className="mb-6">
          <ol className="flex items-center space-x-2 text-sm text-gray-600">
            <li>
              <Link href="/mps" className="hover:text-op-blue transition-colors">
                MPs
              </Link>
            </li>
            <li className="text-gray-400">/</li>
            <li className="text-gray-900 font-medium">{mp.full_name}</li>
          </ol>
        </nav>

        {/* Main MP Information */}
        <MPProfile mp={mp} />

        {/* MP Voting Record */}
        <div className="mt-12">
          <h2 className="text-2xl font-bold text-gray-900 mb-6">Voting Record</h2>
          <MPVotes votes={votes.results} mpId={params.id} />
        </div>

        {/* MP Committees */}
        <div className="mt-12">
          <h2 className="text-2xl font-bold text-gray-900 mb-6">Committee Work</h2>
          <MPCommittees committees={committees.results} />
        </div>

        {/* MP Activity Timeline */}
        <div className="mt-12">
          <h2 className="text-2xl font-bold text-gray-900 mb-6">Activity Timeline</h2>
          <MPActivity activity={activity.results} />
        </div>
      </div>
    );
  } catch (_error) {
    console.error('Error loading MP profile:', error);
    notFound();
  }
}<|MERGE_RESOLUTION|>--- conflicted
+++ resolved
@@ -16,10 +16,6 @@
 export async function generateMetadata({ params }: MPProfilePageProps): Promise<Metadata> {
   const { id } = await params;
   try {
-<<<<<<< HEAD
-    const { id } = await params;
-=======
->>>>>>> a9063751
     const mp = await api.getMember(id);
     
     return {
@@ -42,7 +38,6 @@
 export default async function MPProfilePage({ params }: MPProfilePageProps) {
   const { id } = await params;
   try {
-    const { id } = await params;
     // Fetch MP data
     const [mp, votes, committees, activity] = await Promise.all([
       api.getMember(id),
