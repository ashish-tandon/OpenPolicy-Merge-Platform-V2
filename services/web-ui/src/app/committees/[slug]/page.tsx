import { notFound } from 'next/navigation';
import Link from 'next/link';
import { api } from '@/lib/api';
import CommitteeTabs from '@/components/Committees/CommitteeTabs';
import CommitteeHeader from '@/components/Committees/CommitteeHeader';
import ActiveStudies from '@/components/Committees/ActiveStudies';
import RecentMeetings from '@/components/Committees/RecentMeetings';

interface CommitteePageProps {
  params: Promise<{
    slug: string;
  }>;
}

export default async function CommitteePage({ params }: CommitteePageProps) {
  const { slug } = await params;
  try {
<<<<<<< HEAD
    const { slug } = await params;
    const committee = await api.getCommittee(slug);
=======
    const committee = await api.getCommitteeBySlug(slug);
>>>>>>> a9063751
    
    return (
      <div className="content-container py-8">
        {/* Breadcrumb */}
        <nav className="text-sm mb-6">
          <ol className="flex items-center space-x-2">
            <li><Link href="/" className="text-gray-500 hover:text-op-blue">Home</Link></li>
            <li><span className="text-gray-400">/</span></li>
            <li><Link href="/committees" className="text-gray-500 hover:text-op-blue">Committees</Link></li>
            <li><span className="text-gray-400">/</span></li>
            <li className="text-gray-700">{committee.short_name || committee.name}</li>
          </ol>
        </nav>

        {/* Committee Header */}
        <CommitteeHeader committee={committee} />

        {/* Quick Stats Grid */}
        <div className="grid grid-cols-1 md:grid-cols-2 gap-8 mb-8">
          {/* Active Studies */}
          <div className="bg-white rounded-lg shadow p-6">
            <h2 className="text-xl font-bold mb-4">Active Studies</h2>
            <ActiveStudies committeeId={parseInt(committee.id) || 0} />
          </div>

          {/* Recent Meetings */}
          <div className="bg-white rounded-lg shadow p-6">
            <h2 className="text-xl font-bold mb-4">Recent Meetings</h2>
            <RecentMeetings committeeId={parseInt(committee.id) || 0} />
          </div>
        </div>

        {/* Tabbed Content */}
        <div className="bg-white rounded-lg shadow">
          <CommitteeTabs committee={committee} />
        </div>

        {/* Committee Resources */}
        <div className="mt-8 grid grid-cols-1 md:grid-cols-3 gap-6">
          <div className="bg-gray-50 rounded-lg p-4">
            <h3 className="font-medium text-gray-700 mb-2">Official Resources</h3>
            <ul className="space-y-2 text-sm">
              <li>
                <a
                  href={`https://www.ourcommons.ca/committees/en/${committee.slug}`}
                  target="_blank"
                  rel="noopener noreferrer"
                  className="text-op-blue hover:underline flex items-center"
                >
                  Committee website
                  <svg className="w-3 h-3 ml-1" fill="none" stroke="currentColor" viewBox="0 0 24 24">
                    <path strokeLinecap="round" strokeLinejoin="round" strokeWidth={2} d="M10 6H6a2 2 0 00-2 2v10a2 2 0 002 2h10a2 2 0 002-2v-4M14 4h6m0 0v6m0-6L10 14" />
                  </svg>
                </a>
              </li>
              <li>
                <Link href={`/committees/${slug}/meetings`} className="text-op-blue hover:underline">
                  Meeting archives
                </Link>
              </li>
              <li>
                <Link href={`/committees/${slug}/reports`} className="text-op-blue hover:underline">
                  Published reports
                </Link>
              </li>
            </ul>
          </div>

          <div className="bg-gray-50 rounded-lg p-4">
            <h3 className="font-medium text-gray-700 mb-2">Follow This Committee</h3>
            <ul className="space-y-2 text-sm">
              <li>
                <button className="text-op-blue hover:underline">
                  Set email alerts
                </button>
              </li>
              <li>
                <a href={`/api/v1/committees/${slug}/rss`} className="text-op-blue hover:underline flex items-center">
                  RSS feed
                  <svg className="w-3 h-3 ml-1" fill="none" stroke="currentColor" viewBox="0 0 24 24">
                    <path strokeLinecap="round" strokeLinejoin="round" strokeWidth={2} d="M6 5c7.18 0 13 5.82 13 13M6 11a7 7 0 017 7m-6 0a1 1 0 11-2 0 1 1 0 012 0z" />
                  </svg>
                </a>
              </li>
              <li>
                <a href={`/api/v1/committees/${slug}`} className="text-op-blue hover:underline">
                  API access
                </a>
              </li>
            </ul>
          </div>

          <div className="bg-gray-50 rounded-lg p-4">
            <h3 className="font-medium text-gray-700 mb-2">Contact</h3>
            <ul className="space-y-2 text-sm text-gray-600">
              <li>
                <span className="font-medium">Clerk:</span><br />
                committees@parl.gc.ca
              </li>
              <li>
                <span className="font-medium">Phone:</span><br />
                613-992-3150
              </li>
            </ul>
          </div>
        </div>
      </div>
    );
  } catch (_error) {
    notFound();
  }
}<|MERGE_RESOLUTION|>--- conflicted
+++ resolved
@@ -15,12 +15,7 @@
 export default async function CommitteePage({ params }: CommitteePageProps) {
   const { slug } = await params;
   try {
-<<<<<<< HEAD
-    const { slug } = await params;
-    const committee = await api.getCommittee(slug);
-=======
     const committee = await api.getCommitteeBySlug(slug);
->>>>>>> a9063751
     
     return (
       <div className="content-container py-8">
