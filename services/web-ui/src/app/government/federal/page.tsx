--- conflicted
+++ resolved
@@ -275,11 +275,7 @@
                   currentPage={data.representatives.pagination.page}
                   totalPages={data.representatives.pagination.total_pages}
                   baseUrl="/government/federal"
-<<<<<<< HEAD
-                  queryParams={{}}
-=======
                   queryParams={{ tab: 'representatives' }}
->>>>>>> a9063751
                 />
               </div>
             )}
