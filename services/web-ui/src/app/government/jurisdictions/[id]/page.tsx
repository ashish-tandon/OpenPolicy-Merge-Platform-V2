--- conflicted
+++ resolved
@@ -383,13 +383,8 @@
                 <Pagination 
                   currentPage={data.representatives.pagination.page}
                   totalPages={data.representatives.pagination.total_pages}
-<<<<<<< HEAD
-                  baseUrl={`/government/jurisdictions/${id}`}
-                  queryParams={{}}
-=======
                   baseUrl={`/government/jurisdictions/${jurisdictionId}`}
                   queryParams={{ tab: 'representatives' }}
->>>>>>> a9063751
                 />
               </div>
             )}
