import { notFound } from 'next/navigation';
import Link from 'next/link';
import { api } from '@/lib/api';
import BillTabs from '@/components/Bills/BillTabs';
import BillStatusTracker from '@/components/Bills/BillStatusTracker';
import BillVotesList from '@/components/Bills/BillVotesList';
import RelatedDebates from '@/components/Bills/RelatedDebates';

interface BillPageProps {
  params: Promise<{
    session: string;
    number: string;
  }>;
}

export default async function BillPage({ params }: BillPageProps) {
  const { session, number } = await params;
  try {
<<<<<<< HEAD
    const { session, number } = await params;
    // Construct bill ID from session and number, or use a different approach
    // For now, we'll use the session as the ID since the API expects a single ID
    const bill = await api.getBill(session);
=======
    const billData = await api.getBillByNumber(session, number);
    
    // Transform API response to match expected format
    const bill = {
      ...billData,
      privatemember: false, // Default value
      law: false, // Default value
      name: billData.title,
      introduced: billData.introduced_date,
      sponsor_politician_id: billData.sponsor?.id,
      latest_bill_event_id: null // Default value
    };
>>>>>>> a9063751
    
    return (
      <div className="content-container py-8">
        {/* Breadcrumb */}
        <nav className="text-sm mb-6">
          <ol className="flex items-center space-x-2">
            <li><Link href="/" className="text-gray-500 hover:text-op-blue">Home</Link></li>
            <li><span className="text-gray-400">/</span></li>
            <li><Link href="/bills" className="text-gray-500 hover:text-op-blue">Bills</Link></li>
            <li><span className="text-gray-400">/</span></li>
            <li className="text-gray-700">{bill.bill_number}</li>
          </ol>
        </nav>

        {/* Bill Header */}
        <div className="bg-white rounded-lg shadow p-6 mb-8">
          <div className="flex items-start justify-between mb-4">
            <div className="flex-1">
              <div className="flex items-center gap-3 mb-2">
                <h1 className="text-3xl font-bold text-op-dark">{bill.bill_number}</h1>
                <span className={`px-3 py-1 rounded text-sm font-medium ${
                  bill.privatemember 
                    ? 'bg-purple-100 text-purple-800' 
                    : 'bg-blue-100 text-blue-800'
                }`}>
                  {bill.privatemember ? 'Private Member Bill' : 'Government Bill'}
                </span>
                {bill.law && (
                  <span className="px-3 py-1 rounded text-sm font-medium bg-green-100 text-green-800">
                    Law
                  </span>
                )}
              </div>
              <h2 className="text-xl text-gray-700 mb-4">{bill.name_en || bill.title}</h2>
              
              <div className="grid grid-cols-1 md:grid-cols-3 gap-4 text-sm">
                <div>
                  <span className="text-gray-500">Session:</span>
                  <span className="ml-2 font-medium">{bill.session_id || bill.session}</span>
                </div>
                <div>
                  <span className="text-gray-500">Introduced:</span>
                  <span className="ml-2 font-medium">
                    {bill.introduced 
                      ? new Date(bill.introduced).toLocaleDateString('en-CA', {
                          year: 'numeric',
                          month: 'long',
                          day: 'numeric',
                        })
                      : 'Not available'
                    }
                  </span>
                </div>
                <div>
                  <span className="text-gray-500">Sponsor:</span>
                  <span className="ml-2 font-medium">
                    {bill.sponsor_politician_id ? (
                      <Link href={`/mps/${bill.sponsor_politician_id}`} className="text-op-blue hover:underline">
                        View Sponsor
                      </Link>
                    ) : (
                      'Not specified'
                    )}
                  </span>
                </div>
              </div>
            </div>

            {/* Quick Actions */}
            <div className="flex flex-col gap-2 ml-6">
              <a
<<<<<<< HEAD
                href={`https://www.parl.ca/legisinfo/en/bill/${bill.session_name}/${bill.bill_number}`}
=======
                href={`https://www.parl.ca/legisinfo/en/bill/${bill.session}/${bill.bill_number}`}
>>>>>>> a9063751
                target="_blank"
                rel="noopener noreferrer"
                className="flex items-center justify-center px-4 py-2 bg-op-blue text-white rounded hover:bg-blue-700 transition-colors"
              >
                <svg className="w-4 h-4 mr-2" fill="none" stroke="currentColor" viewBox="0 0 24 24">
                  <path strokeLinecap="round" strokeLinejoin="round" strokeWidth={2} d="M10 6H6a2 2 0 00-2 2v10a2 2 0 002 2h10a2 2 0 002-2v-4M14 4h6m0 0v6m0-6L10 14" />
                </svg>
                LEGISinfo
              </a>
              <button className="px-4 py-2 border border-gray-300 text-gray-700 rounded hover:bg-gray-50 transition-colors">
                Set Alert
              </button>
            </div>
          </div>
        </div>

        {/* Bill Status Tracker */}
        <div className="bg-white rounded-lg shadow p-6 mb-8">
          <h2 className="text-xl font-bold mb-4">Legislative Progress</h2>
          <BillStatusTracker bill={bill} />
        </div>

        {/* Recent Votes */}
        <div className="bg-white rounded-lg shadow p-6 mb-8">
          <h2 className="text-xl font-bold mb-4">Votes on this Bill</h2>
<<<<<<< HEAD
          <BillVotesList billId={parseInt(bill.id)} />
=======
          <BillVotesList billId={parseInt(bill.id) || 0} />
>>>>>>> a9063751
        </div>

        {/* Related Debates */}
        <div className="bg-white rounded-lg shadow p-6 mb-8">
          <h2 className="text-xl font-bold mb-4">Related Debates</h2>
          <RelatedDebates billNumber={bill.bill_number} debates={[]} />
        </div>

        {/* Tabbed Content */}
        <div className="bg-white rounded-lg shadow">
          <BillTabs bill={bill} />
        </div>
      </div>
    );
  } catch (_error) {
    notFound();
  }
}<|MERGE_RESOLUTION|>--- conflicted
+++ resolved
@@ -16,12 +16,6 @@
 export default async function BillPage({ params }: BillPageProps) {
   const { session, number } = await params;
   try {
-<<<<<<< HEAD
-    const { session, number } = await params;
-    // Construct bill ID from session and number, or use a different approach
-    // For now, we'll use the session as the ID since the API expects a single ID
-    const bill = await api.getBill(session);
-=======
     const billData = await api.getBillByNumber(session, number);
     
     // Transform API response to match expected format
@@ -34,7 +28,6 @@
       sponsor_politician_id: billData.sponsor?.id,
       latest_bill_event_id: null // Default value
     };
->>>>>>> a9063751
     
     return (
       <div className="content-container py-8">
@@ -106,11 +99,7 @@
             {/* Quick Actions */}
             <div className="flex flex-col gap-2 ml-6">
               <a
-<<<<<<< HEAD
-                href={`https://www.parl.ca/legisinfo/en/bill/${bill.session_name}/${bill.bill_number}`}
-=======
                 href={`https://www.parl.ca/legisinfo/en/bill/${bill.session}/${bill.bill_number}`}
->>>>>>> a9063751
                 target="_blank"
                 rel="noopener noreferrer"
                 className="flex items-center justify-center px-4 py-2 bg-op-blue text-white rounded hover:bg-blue-700 transition-colors"
@@ -136,11 +125,7 @@
         {/* Recent Votes */}
         <div className="bg-white rounded-lg shadow p-6 mb-8">
           <h2 className="text-xl font-bold mb-4">Votes on this Bill</h2>
-<<<<<<< HEAD
-          <BillVotesList billId={parseInt(bill.id)} />
-=======
           <BillVotesList billId={parseInt(bill.id) || 0} />
->>>>>>> a9063751
         </div>
 
         {/* Related Debates */}
