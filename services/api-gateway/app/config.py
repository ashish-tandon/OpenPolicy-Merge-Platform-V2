--- conflicted
+++ resolved
@@ -2,7 +2,6 @@
 Configuration settings for Merge V2 API Gateway
 """
 
-<<<<<<< HEAD
 from pydantic_settings import BaseSettings
 from typing import List
 import os
@@ -15,9 +14,9 @@
     VERSION: str = "1.0.0"
     DEBUG: bool = False
     LOG_LEVEL: str = "INFO"
+    SECRET_KEY: str = "dev_secret_key_change_in_production"
     
     # Security settings
-    SECRET_KEY: str = "dev_secret_key_change_in_production"
     ALGORITHM: str = "HS256"
     ACCESS_TOKEN_EXPIRE_MINUTES: int = 30
     
@@ -28,26 +27,10 @@
         "http://localhost:8000",  # API Gateway
         "http://localhost:8001",  # ETL Service
         "http://localhost:8002",  # User Service
-=======
-from typing import List
-from pydantic_settings import BaseSettings
-
-
-class Settings(BaseSettings):
-    APP_NAME: str = "Merge V2 API Gateway"
-    DEBUG: bool = False
-    LOG_LEVEL: str = "INFO"
-    SECRET_KEY: str = "dev_secret_key_change_in_production"
-    BACKEND_CORS_ORIGINS: List[str] = [
-        "http://localhost:3000",
-        "http://localhost:3001",
-        "http://localhost:8080"
->>>>>>> 08ec58f9
     ]
     
     # Database settings
     DATABASE_URL: str = "postgresql://merge_v2_user:merge_v2_password@localhost:5432/merge_v2_dev"
-<<<<<<< HEAD
     
     # Redis settings
     REDIS_URL: str = "redis://localhost:6379"
@@ -58,33 +41,23 @@
     # API settings
     API_V1_STR: str = "/api/v1"
     PROJECT_NAME: str = "Merge V2"
+    API_HOST: str = "0.0.0.0"
+    API_PORT: int = 8000
+    API_RELOAD: bool = True
+    API_WORKERS: int = 1
+    
+    # Security settings
+    ALLOWED_HOSTS: List[str] = ["*"]
     
     # Rate limiting
     RATE_LIMIT_PER_MINUTE: int = 60
     
+    # Monitoring
+    ENABLE_METRICS: bool = True
+    
     # External APIs
     OPENPARLIAMENT_API_KEY: str = ""
     CIVIC_SCRAPER_API_KEY: str = ""
-=======
-
-    # Redis settings
-    REDIS_URL: str = "redis://localhost:6379"
-
-    # API settings
-    API_HOST: str = "0.0.0.0"
-    API_PORT: int = 8000
-    API_RELOAD: bool = True
-    API_WORKERS: int = 1
-
-    # Security settings
-    ALLOWED_HOSTS: List[str] = ["*"]
-
-    # Rate limiting
-    RATE_LIMIT_PER_MINUTE: int = 60
-
-    # Monitoring
-    ENABLE_METRICS: bool = True
->>>>>>> 08ec58f9
     
     class Config:
         env_file = ".env"
