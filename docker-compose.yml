services:
  db:
    image: postgres:15
    environment:
      POSTGRES_PASSWORD: openpolicy
      POSTGRES_USER: openpolicy
      POSTGRES_DB: openpolicy
      POSTGRES_INITDB_ARGS: "--encoding=UTF8 --lc-collate=C --lc-ctype=C"
    ports: ["5432:5432"]
    volumes:
      - db_data:/var/lib/postgresql/data
      - ./db/init:/docker-entrypoint-initdb.d
    healthcheck:
      test: ["CMD-SHELL", "pg_isready -U openpolicy -d openpolicy"]
      interval: 10s
      timeout: 5s
      retries: 5
    command: >
      postgres
      -c shared_preload_libraries=pg_trgm
      -c max_connections=100
      -c shared_buffers=256MB

  api-gateway:
    build: 
      context: ./services/api-gateway
      dockerfile: Dockerfile
    env_file: .env
    depends_on:
      db:
        condition: service_healthy
    ports:
      - "8080:8080"
    volumes:
      - ./services/api-gateway:/app
      - /app/__pycache__
    environment:
      - DATABASE_URL=postgresql+psycopg://openpolicy:openpolicy@db:5432/openpolicy
      - ENV=local
      - LOG_LEVEL=DEBUG
    healthcheck:
      test: ["CMD", "curl", "-f", "http://localhost:8080/healthz"]
      interval: 30s
      timeout: 10s
      retries: 3

  etl:
    build: 
      context: ./services/etl
      dockerfile: Dockerfile
    env_file: .env
    depends_on:
      db:
        condition: service_healthy
    ports:
      - "8086:8083"
    volumes:
      - ./services/etl:/app
      - ./data:/data
      - /app/__pycache__
    environment:
      - DATABASE_URL=postgresql+psycopg://openpolicy:openpolicy@db:5432/openpolicy
      - ENV=local
      - LOG_LEVEL=INFO
    healthcheck:
      test: ["CMD", "curl", "-f", "http://localhost:8083/health"]
      interval: 30s
      timeout: 10s
      retries: 3
    profiles:
      - etl

  user-service:
    build: 
      context: ./services/user-service
      dockerfile: Dockerfile
    env_file: .env
    depends_on:
      db:
        condition: service_healthy
      redis:
        condition: service_healthy
    ports:
      - "8082:8081"
    volumes:
      - ./services/user-service:/app
      - /app/__pycache__
    environment:
      - USER_DATABASE_URL=postgresql+psycopg://openpolicy:openpolicy@db:5432/openpolicy_users
      - REDIS_URL=redis://redis:6379/1
      - ENV=local
      - LOG_LEVEL=DEBUG
    healthcheck:
      test: ["CMD", "curl", "-f", "http://localhost:8081/health"]
      interval: 30s
      timeout: 10s
      retries: 3

  redis:
    image: redis:7-alpine
    ports:
      - "6379:6379"
    volumes:
      - redis_data:/data
    healthcheck:
      test: ["CMD", "redis-cli", "ping"]
      interval: 10s
      timeout: 5s
      retries: 3

  admin-ui:
    image: nginx:alpine
    ports:
      - "3000:80"
    volumes:
      - ./services/admin-ui/dist:/usr/share/nginx/html
      - ./services/admin-ui/nginx.conf:/etc/nginx/conf.d/default.conf
    depends_on:
      - api-gateway
    profiles:
      - frontend

  web-ui:
    image: nginx:alpine
    ports:
      - "3001:80"
    volumes:
      - ./services/web-ui/static:/usr/share/nginx/html
      - ./services/web-ui/nginx.conf:/etc/nginx/conf.d/default.conf
    depends_on:
      - api-gateway
    profiles:
      - frontend

  # OpenMetadata Service for Data Lineage Tracking
  openmetadata-server:
    image: openmetadata/server:1.9.1
    container_name: mergev2-openmetadata-server
    restart: always
    ports:
      - "8585:8585"
    environment:
<<<<<<< HEAD
      # PostgreSQL Database Configuration
=======
      # Database configuration for PostgreSQL
>>>>>>> 08ec58f9
      - DB_DRIVER_CLASS=org.postgresql.Driver
      - DB_SCHEME=postgresql
      - DB_PARAMS=allowPublicKeyRetrieval=true&useSSL=false&serverTimezone=UTC
      - DB_USER=openpolicy
      - DB_USER_PASSWORD=openpolicy
      - DB_HOST=db
      - DB_PORT=5432
      - OM_DATABASE=openmetadata
<<<<<<< HEAD
      # Elasticsearch Configuration
      - ELASTICSEARCH_HOST=elasticsearch
      - ELASTICSEARCH_PORT=9200
      - ELASTICSEARCH_SCHEME=http
      - ELASTICSEARCH_USER=elastic
      - ELASTICSEARCH_PASSWORD=changeme
      # OpenMetadata Configuration
      - OPENMETADATA_CLUSTER_NAME=openmetadata
      - SERVER_PORT=8585
      - LOG_LEVEL=INFO
      - AUTHORIZER_CLASS_NAME=org.openmetadata.service.security.DefaultAuthorizer
      - AUTHORIZER_REQUEST_FILTER=org.openmetadata.service.security.JwtFilter
      - AUTHORIZER_ADMIN_PRINCIPALS=[admin]
      - AUTHORIZER_ALLOWED_REGISTRATION_DOMAIN=["all"]
      - AUTHENTICATION_PROVIDER=basic
      - AUTHENTICATION_RESPONSE_TYPE=id_token
      - AUTHENTICATION_ENABLE_SELF_SIGNUP=true
      # Migration Configuration
      - MIGRATION_LIMIT_PARAM=1200
=======
      # ElasticSearch Configurations
      - ELASTICSEARCH_HOST=elasticsearch
      - ELASTICSEARCH_PORT=9200
      - ELASTICSEARCH_SCHEME=http
      - ELASTICSEARCH_USERNAME=elastic
      - ELASTICSEARCH_PASSWORD=changeme
      - SEARCH_TYPE=elasticsearch
>>>>>>> 08ec58f9
    volumes:
      - openmetadata_data:/var/log
      - openmetadata_data:/tmp
    depends_on:
      - db
      - elasticsearch
    profiles:
      - openmetadata


  openmetadata-ingestion:
    image: openmetadata/ingestion:1.9.1
    container_name: mergev2-openmetadata-ingestion
    restart: always
    ports:
      - "8085:8080"
    environment:
      - AIRFLOW__CORE__SQL_ALCHEMY_CONN=postgresql+psycopg2://openpolicy:openpolicy@db:5432/airflow
      - AIRFLOW__CORE__EXECUTOR=LocalExecutor
      - AIRFLOW__CORE__LOAD_EXAMPLES=false
      - AIRFLOW__WEBSERVER__SECRET_KEY=your-secret-key-here
      - AIRFLOW__WEBSERVER__RBAC=true
      - AIRFLOW__WEBSERVER__AUTHENTICATE=true
      - AIRFLOW__WEBSERVER__AUTH_BACKEND=airflow.auth.backend.basic_auth
      - AIRFLOW__WEBSERVER__AUTH_USER_REGISTRATION_ROLE=Admin
      - AIRFLOW__WEBSERVER__AUTH_USER_REGISTRATION=true
      - AIRFLOW__WEBSERVER__AUTH_USER_CREATION_ROLE=Admin
      - AIRFLOW__WEBSERVER__AUTH_USER_CREATION=true
      - AIRFLOW__WEBSERVER__AUTH_USER_CREATION_USERNAME=admin
      - AIRFLOW__WEBSERVER__AUTH_USER_CREATION_PASSWORD=admin
      - AIRFLOW__WEBSERVER__AUTH_USER_CREATION_EMAIL=admin@openpolicy.com
      - AIRFLOW__WEBSERVER__AUTH_USER_CREATION_FIRSTNAME=Admin
      - AIRFLOW__WEBSERVER__AUTH_USER_CREATION_LASTNAME=User
    volumes:
      - openmetadata_ingestion_dags:/opt/airflow/dags
      - openmetadata_ingestion_logs:/opt/airflow/logs
      - openmetadata_ingestion_plugins:/opt/airflow/plugins
    depends_on:
      - db
    profiles:
      - openmetadata

  # MCP Server removed - Cursor will run it directly

  # Monitoring Dashboard Service
  monitoring-dashboard:
    build:
      context: ./services/monitoring-dashboard
      dockerfile: Dockerfile
    container_name: mergev2-monitoring-dashboard
    restart: always
    ports:
      - "8087:80"
    volumes:
      - /var/run/docker.sock:/var/run/docker.sock:ro
    environment:
      - DOCKER_HOST=unix:///var/run/docker.sock
    depends_on:
      - api-gateway
      - user-service
    profiles:
      - monitoring

  elasticsearch:
    image: docker.elastic.co/elasticsearch/elasticsearch:7.16.3
    container_name: mergev2-elasticsearch
    environment:
      - discovery.type=single-node
      - "ES_JAVA_OPTS=-Xms512m -Xmx512m"
      - ELASTIC_PASSWORD=changeme
    ports:
      - "9200:9200"
      - "9300:9300"
    volumes:
      - elasticsearch_data:/usr/share/elasticsearch/data
    profiles:
      - openmetadata

volumes:
  db_data:
    driver: local
  redis_data:
    driver: local
  openmetadata_data:
    driver: local
  openmetadata_ingestion_dags:
    driver: local
  openmetadata_ingestion_logs:
    driver: local
  openmetadata_ingestion_plugins:
    driver: local
  elasticsearch_data:
    driver: local

networks:
  default:
    name: openpolicy-network<|MERGE_RESOLUTION|>--- conflicted
+++ resolved
@@ -140,11 +140,7 @@
     ports:
       - "8585:8585"
     environment:
-<<<<<<< HEAD
-      # PostgreSQL Database Configuration
-=======
       # Database configuration for PostgreSQL
->>>>>>> 08ec58f9
       - DB_DRIVER_CLASS=org.postgresql.Driver
       - DB_SCHEME=postgresql
       - DB_PARAMS=allowPublicKeyRetrieval=true&useSSL=false&serverTimezone=UTC
@@ -153,13 +149,13 @@
       - DB_HOST=db
       - DB_PORT=5432
       - OM_DATABASE=openmetadata
-<<<<<<< HEAD
-      # Elasticsearch Configuration
+      # ElasticSearch Configurations
       - ELASTICSEARCH_HOST=elasticsearch
       - ELASTICSEARCH_PORT=9200
       - ELASTICSEARCH_SCHEME=http
-      - ELASTICSEARCH_USER=elastic
+      - ELASTICSEARCH_USERNAME=elastic
       - ELASTICSEARCH_PASSWORD=changeme
+      - SEARCH_TYPE=elasticsearch
       # OpenMetadata Configuration
       - OPENMETADATA_CLUSTER_NAME=openmetadata
       - SERVER_PORT=8585
@@ -173,15 +169,6 @@
       - AUTHENTICATION_ENABLE_SELF_SIGNUP=true
       # Migration Configuration
       - MIGRATION_LIMIT_PARAM=1200
-=======
-      # ElasticSearch Configurations
-      - ELASTICSEARCH_HOST=elasticsearch
-      - ELASTICSEARCH_PORT=9200
-      - ELASTICSEARCH_SCHEME=http
-      - ELASTICSEARCH_USERNAME=elastic
-      - ELASTICSEARCH_PASSWORD=changeme
-      - SEARCH_TYPE=elasticsearch
->>>>>>> 08ec58f9
     volumes:
       - openmetadata_data:/var/log
       - openmetadata_data:/tmp
